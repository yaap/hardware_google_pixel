--- conflicted
+++ resolved
@@ -118,12 +118,9 @@
     bool ReadFileToUint(const char *const path, uint64_t *val);
     bool reportVendorAtom(const std::shared_ptr<IStats> &stats_client, int atom_id,
                           const std::vector<VendorAtomValue> &values, const std::string &atom_name);
-<<<<<<< HEAD
-=======
     void readCompactionDurationStat(std::vector<long> *store);
     void fillCompactionDurationStatAtom(const std::vector<long> &store,
                                         std::vector<VendorAtomValue> *values);
->>>>>>> 65cac7e6
     void readDirectReclaimStat(std::vector<long> *store);
     void fillDirectReclaimStatAtom(const std::vector<long> &store,
                                    std::vector<VendorAtomValue> *values);
@@ -159,25 +156,17 @@
     const char *const kIonTotalPoolsPath;
     const char *const kIonTotalPoolsPathForLegacy;
     const char *const kGpuTotalPages;
-<<<<<<< HEAD
-=======
     const char *const kCompactDuration;
->>>>>>> 65cac7e6
     const char *const kDirectReclaimBasePath;
     const char *const kPixelStatMm;
     // Proto messages are 1-indexed and VendorAtom field numbers start at 2, so
     // store everything in the values array at the index of the field number
     // -2.
     static constexpr int kVendorAtomOffset = 2;
-<<<<<<< HEAD
-    static constexpr int kNumDirectReclaimPrevMetrics = 20;
-
-=======
     static constexpr int kNumCompactionDurationPrevMetrics = 6;
     static constexpr int kNumDirectReclaimPrevMetrics = 20;
 
     std::vector<long> prev_compaction_duration_;
->>>>>>> 65cac7e6
     std::vector<long> prev_direct_reclaim_;
     long prev_psi_total_[kPsiNumAllTotals];
     long psi_total_[kPsiNumAllTotals];
